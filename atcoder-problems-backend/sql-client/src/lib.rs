use anyhow::Result;
use std::time::Duration;

pub mod accepted_count;
pub mod contest_problem;
pub mod internal;
pub mod language_count;
pub mod models;
<<<<<<< HEAD
pub mod problem_info;
=======
pub mod simple_client;
pub mod submission_client;
>>>>>>> 9bd5171b

pub type PgPool = sqlx::postgres::PgPool;

const FIRST_AGC_EPOCH_SECOND: i64 = 1_468_670_400;
const UNRATED_STATE: &str = "-";
const MAX_INSERT_ROWS: usize = 10_000;

pub async fn initialize_pool<S: AsRef<str>>(database_url: S) -> Result<PgPool> {
    let pool = PgPool::builder()
        .max_lifetime(Some(Duration::from_secs(60 * 5)))
        .max_size(15)
        .build(database_url.as_ref())
        .await?;
    Ok(pool)
}<|MERGE_RESOLUTION|>--- conflicted
+++ resolved
@@ -6,12 +6,9 @@
 pub mod internal;
 pub mod language_count;
 pub mod models;
-<<<<<<< HEAD
 pub mod problem_info;
-=======
 pub mod simple_client;
 pub mod submission_client;
->>>>>>> 9bd5171b
 
 pub type PgPool = sqlx::postgres::PgPool;
 
