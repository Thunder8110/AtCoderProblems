import { List, Set } from "immutable";
export type ContestId = string;
export type ProblemId = string;

export enum StatusLabel {
  Success,
  Failed,
  Warning,
  None
}

<<<<<<< HEAD
export const successStatus = (
  solvedLanguages: Set<string>,
  epoch?: number
) => ({
=======
export const successStatus = (epoch: number) => ({
>>>>>>> 829ab5c9
  label: StatusLabel.Success as typeof StatusLabel.Success,
  solvedLanguages,
  epoch
});
export const failedStatus = (solvedRivals: List<string>) => ({
  label: StatusLabel.Failed as typeof StatusLabel.Failed,
  solvedRivals
});
export const warningStatus = (result: string, epoch: number) => ({
  label: StatusLabel.Warning as typeof StatusLabel.Warning,
  result,
  epoch
});
export const noneStatus = () => ({
  label: StatusLabel.None as typeof StatusLabel.None
});
export type ProblemStatus =
  | ReturnType<typeof successStatus>
  | ReturnType<typeof failedStatus>
  | ReturnType<typeof warningStatus>
  | ReturnType<typeof noneStatus>;<|MERGE_RESOLUTION|>--- conflicted
+++ resolved
@@ -9,14 +9,7 @@
   None
 }
 
-<<<<<<< HEAD
-export const successStatus = (
-  solvedLanguages: Set<string>,
-  epoch?: number
-) => ({
-=======
-export const successStatus = (epoch: number) => ({
->>>>>>> 829ab5c9
+export const successStatus = (solvedLanguages: Set<string>, epoch: number) => ({
   label: StatusLabel.Success as typeof StatusLabel.Success,
   solvedLanguages,
   epoch
