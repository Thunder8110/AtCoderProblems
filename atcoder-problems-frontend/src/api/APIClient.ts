import { fetchSubmissionsFromDatabaseAndServer } from "../database/SubmissionsDB";
import Contest, { isContest } from "../interfaces/Contest";
import { isContestParticipation } from "../interfaces/ContestParticipation";
import MergedProblem, { isMergedProblem } from "../interfaces/MergedProblem";
import Problem, { isProblem } from "../interfaces/Problem";
import ProblemModel, { isProblemModel } from "../interfaces/ProblemModel";
<<<<<<< HEAD
import {
  isRankingEntry,
  isSumRankingEntry,
  RankingEntry,
  SumRankingEntry,
} from "../interfaces/RankingEntry";
import {
  ContestId,
  ProblemId,
  ProblemIndex,
  UserId,
} from "../interfaces/Status";
=======
import { isRankingEntry, RankingEntry } from "../interfaces/RankingEntry";
import { ContestId, ProblemId, UserId } from "../interfaces/Status";
>>>>>>> 70bb5e78
import { isSubmission } from "../interfaces/Submission";
import { isUserRankEntry, UserRankEntry } from "../interfaces/UserRankEntry";
import { clipDifficulty, isValidResult } from "../utils";
import { toChunks } from "../utils/Chunk";
import { ratingInfoOf } from "../utils/RatingInfo";
import { hasPropertyAsType, isString } from "../utils/TypeUtils";
import { useSWRData } from "./index";

const STATIC_API_BASE_URL = "https://kenkoooo.com/atcoder/resources";
const PROXY_API_URL = "https://kenkoooo.com/atcoder/proxy";
const ATCODER_API_URL = process.env.REACT_APP_ATCODER_API_URL;

const generateRanking = (
  mergedProblemMap: Map<ProblemId, MergedProblem>,
  property: "fastest_user_id" | "shortest_user_id" | "first_user_id"
): RankingEntry[] => {
  const countByUser = Array.from(mergedProblemMap.values())
    .map((problem) => problem[property])
    .reduce((map, userId) => {
      if (userId) {
        map.set(userId, (map.get(userId) ?? 0) + 1);
      }
      return map;
    }, new Map<string, number>());

  return Array.from(countByUser.entries()).map(
    ([user_id, count]): RankingEntry => ({
      user_id,
      count,
    })
  );
};

function fetchTypedValue<T>(
  url: string,
  typeGuardFn: (obj: unknown) => obj is T
): Promise<T | undefined> {
  return fetch(url)
    .then((response) => response.json())
    .then((response: unknown) =>
      typeGuardFn(response) ? response : undefined
    );
}

function fetchTypedArray<T>(
  url: string,
  typeGuardFn: (obj: unknown) => obj is T
): Promise<T[]> {
  return fetch(url)
    .then((r) => r.json())
    .then((array: unknown[]) => array.filter(typeGuardFn));
}

const useRankingV3 = (url: string) => {
  return useSWRData(url, (u) =>
    fetchTypedArray<RankingEntry>(u, isRankingEntry)
  );
};

export const useACRanking = (from: number, to: number) => {
  const url = `${ATCODER_API_URL}/v3/ac_ranking?from=${from}&to=${to}`;
  return useRankingV3(url);
};

export const useUserACRank = (user: string) => {
  const url = `${ATCODER_API_URL}/v3/user/ac_rank?user=${encodeURIComponent(
    user
  )}`;
  return useSWRData(url, (url) =>
    fetchTypedValue<UserRankEntry>(url, isUserRankEntry)
  );
};

export const useStreakRanking = (from: number, to: number) => {
  const url = `${ATCODER_API_URL}/v3/streak_ranking?from=${from}&to=${to}`;
  return useRankingV3(url);
};

export const useUserStreakRank = (user: string) => {
  const url = `${ATCODER_API_URL}/v3/user/streak_rank?user=${encodeURIComponent(
    user
  )}`;
  return useSWRData(url, (url) =>
    fetchTypedValue<UserRankEntry>(url, isUserRankEntry)
  );
};

export const useSumRanking = (from: number, to: number) => {
  const url = `${ATCODER_API_URL}/v3/rated_point_sum_ranking?from=${from}&to=${to}`;
  return useRankingV3(url);
};

export const useUserSumRank = (user: string) => {
  const url = `${ATCODER_API_URL}/v3/user/rated_point_sum_rank?user=${encodeURIComponent(
    user
  )}`;
  return useSWRData(url, (url) =>
    fetchTypedValue<UserRankEntry>(url, isUserRankEntry)
  );
};

export const useMergedProblemMap = () => {
  const url = STATIC_API_BASE_URL + "/merged-problems.json";
  return useSWRData(url, (url) =>
    fetchTypedArray(url, isMergedProblem).then((problems) =>
      problems.reduce((map, problem) => {
        map.set(problem.id, problem);
        return map;
      }, new Map<ProblemId, MergedProblem>())
    )
  );
};

export const useLangList = () => {
  const url = `${ATCODER_API_URL}/v3/language_list`;
  return useSWRData(url, (url) => fetchTypedArray(url, isString));
};

export const useOneLangRanking = (
  from: number,
  to: number,
  language: string
) => {
  const url = `${ATCODER_API_URL}/v3/language_ranking?from=${from}&to=${to}&language=${encodeURIComponent(
    language
  )}`;
  return useRankingV3(url);
};

export const useShortRanking = () => {
  const map = useMergedProblemMap().data;
  return map ? generateRanking(map, "shortest_user_id") : undefined;
};
export const useFastRanking = () => {
  const map = useMergedProblemMap().data;
  return map ? generateRanking(map, "fastest_user_id") : undefined;
};
export const useFirstRanking = () => {
  const map = useMergedProblemMap().data;
  return map ? generateRanking(map, "first_user_id") : undefined;
};

export const useRatingInfo = (user: string) => {
  const url = `${PROXY_API_URL}/users/${user}/history/json`;
  const history =
    useSWRData(url, (url) => fetchTypedArray(url, isContestParticipation))
      ?.data ?? [];
  return ratingInfoOf(history);
};

export const useUserSubmission = (user: string) => {
  return useMultipleUserSubmissions([user]).data;
};

export const useMultipleUserSubmissions = (userIds: UserId[]) => {
  const fetcher = async (users: UserId[]) => {
    const promises = users.map((u) => fetchSubmissionsFromDatabaseAndServer(u));
    const arrays = await Promise.all(promises);
    return arrays.flat();
  };
  const users = userIds.join(",");
  return useSWRData(`multiple-user-submission ${users}`, (s) => {
    const users = s.split(" ")[1];
    return fetcher(users.split(","));
  });
};

export const useContests = () => {
  const url = STATIC_API_BASE_URL + "/contests.json";
  return useSWRData(url, (url) => fetchTypedArray(url, isContest));
};

export const useProblems = () => {
  const url = STATIC_API_BASE_URL + "/problems.json";
  return useSWRData(url, (url) => fetchTypedArray(url, isProblem)).data;
};

const useContestProblemList = () => {
  const url = STATIC_API_BASE_URL + "/contest-problem.json";
  return useSWRData(url, (url) =>
    fetchTypedArray(
      url,
      (
        obj
      ): obj is {
        contest_id: ContestId;
        problem_id: ProblemId;
        problem_index: ProblemIndex;
      } =>
        hasPropertyAsType(obj, "contest_id", isString) &&
        hasPropertyAsType(obj, "problem_id", isString) &&
        hasPropertyAsType(obj, "problem_index", isString)
    )
  );
};

export const useContestToProblems = () => {
  const contestIdToProblemIdArray = useContestProblemList();
  const problemMap = useProblemMap();
  return contestIdToProblemIdArray.data?.reduce(
    (map, { contest_id, problem_id, problem_index }) => {
      const problem = problemMap?.get(problem_id);
      if (problem) {
        const problems = map.get(contest_id) ?? [];
        problems.push({ ...problem, problem_index });
        map.set(contest_id, problems);
      }
      return map;
    },
    new Map<ContestId, Problem[]>()
  );
};

export const useContestToMergedProblems = () => {
<<<<<<< HEAD
  const url = STATIC_API_BASE_URL + "/contest-problem.json";
  const contestIdToProblemIdArray = useSWRData(url, (url) =>
    fetchTypedArray(
      url,
      (
        obj
      ): obj is {
        contest_id: ContestId;
        problem_id: ProblemId;
        problem_index: ProblemIndex;
      } =>
        hasPropertyAsType(obj, "contest_id", isString) &&
        hasPropertyAsType(obj, "problem_id", isString) &&
        hasPropertyAsType(obj, "problem_index", isString)
    )
  );
=======
  const contestIdToProblemIdArray = useContestProblemList();
>>>>>>> 70bb5e78
  const { data: problemMap } = useMergedProblemMap();
  return contestIdToProblemIdArray.data?.reduce(
    (map, { contest_id, problem_id, problem_index }) => {
      const problem = problemMap?.get(problem_id);
      if (problem) {
        const problems = map.get(contest_id) ?? [];
        problems.push({ ...problem, problem_index });
        map.set(contest_id, problems);
      }
      return map;
    },
    new Map<ContestId, MergedProblem[]>()
  );
};

export const useContestMap = () => {
  const contests = useContests().data;
  return contests?.reduce((map, contest) => {
    map.set(contest.id, contest);
    return map;
  }, new Map<ContestId, Contest>());
};

export const useProblemMap = () => {
  const problems = useProblems();
  return problems?.reduce((map, problem) => {
    map.set(problem.id, problem);
    return map;
  }, new Map<ProblemId, Problem>());
};

export const useProblemModelMap = () => {
  const fetcher = (url: string) =>
    fetch(url)
      .then((r) => r.json())
      .then((obj: { [p: string]: unknown }) =>
        Object.entries(obj)
          .filter((entry): entry is [string, ProblemModel] =>
            isProblemModel(entry[1])
          )
          .reduce((map, [problemId, problemModel]) => {
            if (problemModel.difficulty === undefined) {
              map.set(problemId, problemModel);
            } else {
              map.set(problemId, {
                ...problemModel,
                difficulty: clipDifficulty(problemModel.difficulty),
                rawDifficulty: problemModel.difficulty,
              });
            }
            return map;
          }, new Map<ProblemId, ProblemModel>())
      );
  const url = STATIC_API_BASE_URL + "/problem-models.json";
  return useSWRData(url, fetcher).data;
};

export const useVirtualContestSubmissions = (
  users: UserId[],
  problems: ProblemId[],
  fromSecond: number,
  toSecond: number,
  enableAutoRefresh: boolean
) => {
  const PROBLEM_CHUNK_SIZE = 10;
  const USER_CHUNK_SIZE = 10;
  const SEPARATOR = "###";

  const singleFetch = async (users: UserId[], problems: ProblemId[]) => {
    const userList = users.join(",");
    const problemList = problems.join(",");
    const url = `${ATCODER_API_URL}/v3/users_and_time?users=${userList}&problems=${problemList}&from=${fromSecond}&to=${toSecond}`;
    const submissions = await fetchTypedArray(url, isSubmission);
    return submissions.filter((submission) => isValidResult(submission.result));
  };
  const serialize = (users: UserId[], problems: ProblemId[]) => {
    const sortedUsers = Array.from(users);
    sortedUsers.sort();
    const userKey = sortedUsers.join(",");

    const sortedProblems = Array.from(problems);
    sortedProblems.sort();
    const problemKey = sortedProblems.join(",");

    return (
      "useVirtualContestSubmissions" +
      SEPARATOR +
      userKey +
      SEPARATOR +
      problemKey
    );
  };
  const deserialize = (key: string) => {
    const keys = key.split("###");
    const userKey = keys[1];
    const problemKey = keys[2];

    const users = userKey.split(",");
    const problems = problemKey.split(",");
    return { users, problems };
  };
  const fetcher = async (key: string) => {
    const { users, problems } = deserialize(key);
    const userChunks = toChunks(users, USER_CHUNK_SIZE);
    const problemChunks = toChunks(problems, PROBLEM_CHUNK_SIZE);
    const promises = userChunks
      .flatMap((users) =>
        problemChunks.map((problems) => ({ users, problems }))
      )
      .map(({ users, problems }) => singleFetch(users, problems));
    const submissionChunks = await Promise.all(promises);
    return submissionChunks.flatMap((x) => x);
  };

  const requestCount =
    Math.ceil(users.length / USER_CHUNK_SIZE) *
    Math.ceil(problems.length / PROBLEM_CHUNK_SIZE);
  const refreshInterval = enableAutoRefresh
    ? Math.max(1, requestCount / 10) * 60_000
    : 1_000_000_000;

  const customKey = serialize(users, problems);
  return useSWRData(customKey, fetcher, { refreshInterval });
};

export const useRecentSubmissions = () => {
  const url = `${ATCODER_API_URL}/v3/recent`;
  return useSWRData(url, (url) => fetchTypedArray(url, isSubmission));
};<|MERGE_RESOLUTION|>--- conflicted
+++ resolved
@@ -4,23 +4,13 @@
 import MergedProblem, { isMergedProblem } from "../interfaces/MergedProblem";
 import Problem, { isProblem } from "../interfaces/Problem";
 import ProblemModel, { isProblemModel } from "../interfaces/ProblemModel";
-<<<<<<< HEAD
-import {
-  isRankingEntry,
-  isSumRankingEntry,
-  RankingEntry,
-  SumRankingEntry,
-} from "../interfaces/RankingEntry";
+import { isRankingEntry, RankingEntry } from "../interfaces/RankingEntry";
 import {
   ContestId,
   ProblemId,
   ProblemIndex,
   UserId,
 } from "../interfaces/Status";
-=======
-import { isRankingEntry, RankingEntry } from "../interfaces/RankingEntry";
-import { ContestId, ProblemId, UserId } from "../interfaces/Status";
->>>>>>> 70bb5e78
 import { isSubmission } from "../interfaces/Submission";
 import { isUserRankEntry, UserRankEntry } from "../interfaces/UserRankEntry";
 import { clipDifficulty, isValidResult } from "../utils";
@@ -235,26 +225,7 @@
 };
 
 export const useContestToMergedProblems = () => {
-<<<<<<< HEAD
-  const url = STATIC_API_BASE_URL + "/contest-problem.json";
-  const contestIdToProblemIdArray = useSWRData(url, (url) =>
-    fetchTypedArray(
-      url,
-      (
-        obj
-      ): obj is {
-        contest_id: ContestId;
-        problem_id: ProblemId;
-        problem_index: ProblemIndex;
-      } =>
-        hasPropertyAsType(obj, "contest_id", isString) &&
-        hasPropertyAsType(obj, "problem_id", isString) &&
-        hasPropertyAsType(obj, "problem_index", isString)
-    )
-  );
-=======
   const contestIdToProblemIdArray = useContestProblemList();
->>>>>>> 70bb5e78
   const { data: problemMap } = useMergedProblemMap();
   return contestIdToProblemIdArray.data?.reduce(
     (map, { contest_id, problem_id, problem_index }) => {
