import React from "react";
import { Alert, Nav, NavItem, NavLink, Row, Spinner } from "reactstrap";
import { NavLink as RouterLink, useLocation } from "react-router-dom";

import Submission from "../../interfaces/Submission";
import MergedProblem from "../../interfaces/MergedProblem";
import Contest from "../../interfaces/Contest";
import { isAccepted } from "../../utils";
import { formatMomentDate, parseSecond } from "../../utils/DateUtil";
import LanguageCount from "./LanguageCount";
import { Recommendations } from "./Recommendations";
import { ContestId, ProblemId } from "../../interfaces/Status";
import { List, Map as ImmutableMap } from "immutable";
import * as CachedApiClient from "../../utils/CachedApiClient";
import ProblemModel from "../../interfaces/ProblemModel";
import { RatingInfo, ratingInfoOf } from "../../utils/RatingInfo";
import Problem from "../../interfaces/Problem";
import { connect, PromiseState } from "react-refetch";
import { SubmissionListTable } from "../../components/SubmissionListTable";
import { convertMap } from "../../utils/ImmutableMigration";
import { PieChartBlock } from "./PieChartBlock";
import { AchievementBlock } from "./AchievementBlock";
import { ProgressChartBlock } from "./ProgressChartBlock";
import { generatePathWithParams } from "../../utils/QueryString";
import { isRatedContest } from "../TablePage/ContestClassifier";
import { calcStreak } from "./AchievementBlock/StreakCount";
import { DifficultyPieChart } from "./DifficultyPieChart";

const userPageTabs = [
  "Achievement",
  "AtCoder Pie Charts",
  "Difficulty Pies",
  "Progress Charts",
  "Submissions",
  "Recommendation",
  "Languages",
  "All",
] as const;

const TAB_PARAM = "userPageTab";

type UserPageTab = typeof userPageTabs[number];

interface OuterProps {
  userId: string;
}

interface InnerProps extends OuterProps {
  userRatingInfoFetch: PromiseState<RatingInfo>;
  mergedProblemsFetch: PromiseState<ImmutableMap<ProblemId, MergedProblem>>;
  submissionsFetch: PromiseState<ImmutableMap<ProblemId, List<Submission>>>;
  contestsFetch: PromiseState<ImmutableMap<ContestId, Contest>>;
  contestToProblemsFetch: PromiseState<ImmutableMap<ContestId, List<Problem>>>;
  problemModelsFetch: PromiseState<ImmutableMap<ProblemId, ProblemModel>>;
}

const InnerUserPage: React.FC<InnerProps> = (props) => {
  const location = useLocation();
  const param = new URLSearchParams(location.search).get(TAB_PARAM);
  const userPageTab: UserPageTab =
    userPageTabs.find((t) => t === param) || "Achievement";

  const {
    userId,
    userRatingInfoFetch,
    submissionsFetch,
    mergedProblemsFetch,
    contestToProblemsFetch,
    contestsFetch,
    problemModelsFetch,
  } = props;

  if (submissionsFetch.pending) {
    return <Spinner style={{ width: "3rem", height: "3rem" }} />;
  }

  const userRatingInfo = userRatingInfoFetch.fulfilled
    ? userRatingInfoFetch.value
    : ratingInfoOf(List());
  const mergedProblems = mergedProblemsFetch.fulfilled
    ? mergedProblemsFetch.value
    : ImmutableMap<ProblemId, MergedProblem>();
  const contests = contestsFetch.fulfilled
    ? contestsFetch.value
    : ImmutableMap<string, Contest>();
  const problemModels = problemModelsFetch.fulfilled
    ? problemModelsFetch.value
    : ImmutableMap<ProblemId, ProblemModel>();
  const submissions = submissionsFetch.fulfilled
    ? submissionsFetch.value
    : ImmutableMap<ProblemId, List<Submission>>();
  const contestToProblems = contestToProblemsFetch.fulfilled
    ? convertMap(contestToProblemsFetch.value.map((list) => list.toArray()))
    : new Map<ContestId, Problem[]>();

  if (userId.length === 0 || submissions.isEmpty()) {
    return <Alert color="danger">User not found!</Alert>;
  }

  const ratedProblemIds = new Set(
    contests
      .valueSeq()
      .flatMap((contest) => {
        const isRated = isRatedContest(contest);
        const contestProblems = contestToProblems.get(contest.id);
        return isRated && contestProblems ? contestProblems : [];
      })
      .map((problem) => problem.id)
  );

  const userSubmissions = submissions
    .valueSeq()
    .flatMap((list) => list)
    .filter((s) => s.user_id === userId);

  const dailyCount = submissions
    .map((submissionList) =>
      submissionList
        .filter((s) => s.user_id === userId && isAccepted(s.result))
        .map((s) => s.epoch_second)
        .min()
    )
    .filter(
      (second: number | undefined): second is number => second !== undefined
    )
    .map((second) => formatMomentDate(parseSecond(second)))
    .reduce(
      (map, date) => map.update(date, 0, (count) => count + 1),
      ImmutableMap<string, number>()
    )
    .entrySeq()
    .map(([dateLabel, count]) => ({ dateLabel, count }))
    .sort((a, b) => a.dateLabel.localeCompare(b.dateLabel));
  const { longestStreak, currentStreak, prevDateLabel } = calcStreak(
    dailyCount.toArray()
  );
  const solvedProblemIds = submissions
    .entrySeq()
    .filter(([, submissionList]) =>
      submissionList.find((submission) => isAccepted(submission.result))
    )
    .map(([problemId]) => problemId)
    .toArray();
<<<<<<< HEAD

  const ratedPointMap = new Map<ProblemId, number>();
  const acceptedRatedSubmissions = submissions
    .valueSeq()
    .flatMap(a => a)
    .filter(s => isAccepted(s.result))
    .filter(s => ratedProblemIds.has(s.problem_id))
    .toArray();
  acceptedRatedSubmissions.sort((a, b) => a.id - b.id);
  acceptedRatedSubmissions.forEach(s => {
    ratedPointMap.set(s.problem_id, s.point);
  });
  const ratedPointSum = Array.from(ratedPointMap.values()).reduceRight(
    (s, p) => s + p
  );
=======
  const ratedPointSum = solvedProblemIds
    .filter((problemId) => ratedProblemIds.has(problemId))
    .map((problemId) => mergedProblems.get(problemId)?.point ?? 0)
    .reduce((sum, point) => sum + point, 0);
>>>>>>> 820e3d2a

  return (
    <div>
      <Row className="my-2 border-bottom">
        <h1>{userId}</h1>
      </Row>
      <Nav tabs>
        {userPageTabs.map((tab) => (
          <NavItem key={tab}>
            <NavLink
              tag={RouterLink}
              isActive={(): boolean => tab === userPageTab}
              to={generatePathWithParams(location, { [TAB_PARAM]: tab })}
            >
              {tab}
            </NavLink>
          </NavItem>
        ))}
      </Nav>
      {(userPageTab === "All" || userPageTab === "Achievement") && (
        <AchievementBlock
          userId={userId}
          solvedCount={solvedProblemIds.length}
          ratedPointSum={ratedPointSum}
          longestStreak={longestStreak}
          currentStreak={currentStreak}
          prevDateLabel={prevDateLabel}
        />
      )}
      {(userPageTab === "All" || userPageTab === "AtCoder Pie Charts") && (
        <PieChartBlock
          contestToProblems={contestToProblems}
          userId={userId}
          submissions={convertMap(submissions.map((list) => list.toArray()))}
        />
      )}
      {(userPageTab === "All" || userPageTab === "Difficulty Pies") && (
        <>
          <Row className="my-2 border-bottom">
            <h1>Difficulty Pies</h1>
          </Row>
          <DifficultyPieChart
            problemModels={convertMap(problemModels)}
            solvedProblemIds={solvedProblemIds}
          />
        </>
      )}
      {(userPageTab === "All" || userPageTab === "Progress Charts") && (
        <ProgressChartBlock
          dailyCount={dailyCount.toArray()}
          userSubmissions={userSubmissions.toArray()}
        />
      )}
      {(userPageTab === "All" || userPageTab === "Submissions") && (
        <>
          <Row className="my-2 border-bottom">
            <h1>Submissions</h1>
          </Row>
          <SubmissionListTable
            problemModels={convertMap(problemModels)}
            problems={mergedProblems.valueSeq().toArray()}
            submissions={userSubmissions.toArray()}
          />
        </>
      )}
      {(userPageTab === "All" || userPageTab === "Languages") && (
        <>
          <Row className="my-2 border-bottom">
            <h1>Languages</h1>
          </Row>
          <LanguageCount submissions={userSubmissions.toArray()} />
        </>
      )}
      {(userPageTab === "All" || userPageTab === "Recommendation") && (
        <>
          <Row className="my-2 border-bottom">
            <h1>Recommendation</h1>
          </Row>
          <Recommendations
            userSubmissions={userSubmissions.toList()}
            problems={mergedProblems.valueSeq().toList()}
            contests={contests}
            problemModels={problemModels}
            userRatingInfo={userRatingInfo}
          />
        </>
      )}
    </div>
  );
};

export const UserPage = connect<OuterProps, InnerProps>(({ userId }) => ({
  submissionsFetch: {
    comparison: userId,
    value: (): Promise<ImmutableMap<string, List<Submission>>> =>
      CachedApiClient.cachedUsersSubmissionMap(List([userId])),
  },
  mergedProblemsFetch: {
    comparison: null,
    value: (): Promise<ImmutableMap<string, MergedProblem>> =>
      CachedApiClient.cachedMergedProblemMap(),
  },
  problemModelsFetch: {
    comparison: null,
    value: (): Promise<ImmutableMap<string, ProblemModel>> =>
      CachedApiClient.cachedProblemModels(),
  },
  contestsFetch: {
    comparison: null,
    value: (): Promise<ImmutableMap<string, Contest>> =>
      CachedApiClient.cachedContestMap(),
  },
  userRatingInfoFetch: {
    comparison: userId,
    value: (): Promise<RatingInfo> => CachedApiClient.cachedRatingInfo(userId),
  },
  contestToProblemsFetch: {
    comparison: null,
    value: (): Promise<ImmutableMap<string, List<Problem>>> =>
      CachedApiClient.cachedContestToProblemMap(),
  },
}))(InnerUserPage);<|MERGE_RESOLUTION|>--- conflicted
+++ resolved
@@ -141,28 +141,20 @@
     )
     .map(([problemId]) => problemId)
     .toArray();
-<<<<<<< HEAD
-
   const ratedPointMap = new Map<ProblemId, number>();
   const acceptedRatedSubmissions = submissions
     .valueSeq()
-    .flatMap(a => a)
-    .filter(s => isAccepted(s.result))
-    .filter(s => ratedProblemIds.has(s.problem_id))
+    .flatMap((a) => a)
+    .filter((s) => isAccepted(s.result))
+    .filter((s) => ratedProblemIds.has(s.problem_id))
     .toArray();
   acceptedRatedSubmissions.sort((a, b) => a.id - b.id);
-  acceptedRatedSubmissions.forEach(s => {
+  acceptedRatedSubmissions.forEach((s) => {
     ratedPointMap.set(s.problem_id, s.point);
   });
   const ratedPointSum = Array.from(ratedPointMap.values()).reduceRight(
     (s, p) => s + p
   );
-=======
-  const ratedPointSum = solvedProblemIds
-    .filter((problemId) => ratedProblemIds.has(problemId))
-    .map((problemId) => mergedProblems.get(problemId)?.point ?? 0)
-    .reduce((sum, point) => sum + point, 0);
->>>>>>> 820e3d2a
 
   return (
     <div>
