--- conflicted
+++ resolved
@@ -6,16 +6,10 @@
 } from "react-bootstrap-table";
 import { Badge } from "reactstrap";
 import React, { ReactElement } from "react";
-<<<<<<< HEAD
-import { Map } from "immutable";
-import { connect, PromiseState } from "react-refetch";
-=======
->>>>>>> 5c420ec2
 import { useHistory, useLocation } from "react-router-dom";
 import Contest from "../../interfaces/Contest";
 import {
   constructStatusLabelMap,
-  ContestId,
   noneStatus,
   ProblemId,
   ProblemStatus,
@@ -35,11 +29,6 @@
   predictSolveProbability,
 } from "../../utils/ProblemModelUtil";
 import { ColorMode, statusToTableColor } from "../../utils/TableColor";
-import { RatingInfo } from "../../utils/RatingInfo";
-import {
-  cachedContestMap,
-  cachedRatingInfo,
-} from "../../utils/CachedApiClient";
 import { formatMomentDate, parseSecond } from "../../utils/DateUtil";
 import { ContestLink } from "../../components/ContestLink";
 import { ProblemLink } from "../../components/ProblemLink";
@@ -47,6 +36,12 @@
   ListPaginationPanel,
   ListPaginationPanelProps,
 } from "../../components/ListPaginationPanel";
+import {
+  useContestMap,
+  useMergedProblemMap,
+  useProblemModelMap,
+  useRatingInfo,
+} from "../../api/APIClient";
 
 export const INF_POINT = 1e18;
 
@@ -108,7 +103,7 @@
   );
 };
 
-interface OuterProps {
+interface Props {
   userId: string;
   fromPoint: number;
   toPoint: number;
@@ -120,42 +115,30 @@
     | "Only Unrated without Difficulty";
   fromDifficulty: number;
   toDifficulty: number;
-<<<<<<< HEAD
   filteredSubmissions: Submission[];
-  mergedProblemMap: Map<ProblemId, MergedProblem>;
-  problemModels: Map<ProblemId, ProblemModel>;
   selectRow?: SelectRow;
 }
 
-interface InnerProps extends OuterProps {
-  contestMapFetch: PromiseState<Map<ContestId, Contest>>;
-  userRatingInfoFetch: PromiseState<RatingInfo>;
-}
-
-const InnerListTable: React.FC<InnerProps> = (props) => {
+export const ListTable: React.FC<Props> = (props) => {
   const history = useHistory();
   const location = useLocation();
   const searchParams = new URLSearchParams(location.search);
 
-  const {
-    userId,
-    filteredSubmissions,
-    mergedProblemMap,
-    problemModels,
-  } = props;
-
   const sortBy = convertSortByParam(searchParams.get("sortBy"));
   const sortOrder = searchParams.get("sortOrder") === "asc" ? "asc" : "desc";
 
-  const contestMap = props.contestMapFetch.fulfilled
-    ? props.contestMapFetch.value
-    : Map<ContestId, Contest>();
+  const mergedProblemMap =
+    useMergedProblemMap().data ?? new Map<ProblemId, MergedProblem>();
+  const problemModels = useProblemModelMap();
+
+  const { userId, filteredSubmissions } = props;
+
+  const contestMap = useContestMap();
   const statusLabelMap = constructStatusLabelMap(filteredSubmissions, userId);
-  const rowData = mergedProblemMap
-    .valueSeq()
+  const rowData = Array.from(mergedProblemMap.values())
     .map(
-      (p): ProblemRowData => {
-        const contest = contestMap.get(p.contest_id);
+      (p: MergedProblem): ProblemRowData => {
+        const contest = contestMap?.get(p.contest_id);
         const contestDate = contest
           ? formatMomentDate(parseSecond(contest.start_epoch_second))
           : "";
@@ -175,7 +158,7 @@
           : INF_POINT;
         const shortestUserId = p.shortest_user_id ? p.shortest_user_id : "";
         const fastestUserId = p.fastest_user_id ? p.fastest_user_id : "";
-        const problemModel = problemModels.get(p.id);
+        const problemModel = problemModels?.get(p.id);
         return {
           id: p.id,
           title: p.title,
@@ -199,22 +182,10 @@
     .sort((a, b) => {
       const dateOrder = b.contestDate.localeCompare(a.contestDate);
       return dateOrder === 0 ? a.title.localeCompare(b.title) : dateOrder;
-    })
-    .toList();
-
-  const userInternalRating = props.userRatingInfoFetch.fulfilled
-    ? props.userRatingInfoFetch.value.internalRating
-    : null;
-=======
-  rowData: ProblemRowData[];
-  userRatingInfo: RatingInfo;
-  sortBy: ProblemRowDataField;
-  sortOrder: "asc" | "desc";
-}
-
-export const ListTable: React.FC<Props> = (props) => {
-  const userInternalRating = props.userRatingInfo.internalRating;
->>>>>>> 5c420ec2
+    });
+
+  const userRatingInfo = useRatingInfo(props.userId);
+  const userInternalRating = userRatingInfo.internalRating;
   const readDifficultyAsNumber: (row: ProblemRowData) => number = (row) => {
     const problemModel = row.problemModel;
     if (problemModel === undefined) {
@@ -288,11 +259,7 @@
             problemTitle={row.title}
             contestId={row.mergedProblem.contest_id}
             problemModel={row.problemModel}
-            userRatingInfo={
-              props.userRatingInfoFetch.fulfilled
-                ? props.userRatingInfoFetch.value
-                : null
-            }
+            userRatingInfo={userRatingInfo}
           />
         );
       },
@@ -574,11 +541,7 @@
       },
       {
         text: "All",
-<<<<<<< HEAD
-        value: rowData.size,
-=======
-        value: props.rowData.length,
->>>>>>> 5c420ec2
+        value: rowData.length,
       },
     ],
     paginationPanel: function DataFormat(
@@ -679,14 +642,4 @@
       ))}
     </BootstrapTable>
   );
-};
-
-export const ListTable = connect<OuterProps, InnerProps>(({ userId }) => ({
-  contestMapFetch: {
-    value: cachedContestMap(),
-  },
-  userRatingInfoFetch: {
-    comparison: userId,
-    value: cachedRatingInfo(userId),
-  },
-}))(InnerListTable);+};